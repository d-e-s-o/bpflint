[workspace]
members = [
  ".",
  "cli",
  "make",
]

[workspace.package]
authors = ["Daniel Mueller <deso@posteo.net>"]
edition = "2024"
license = "MIT"
repository = "https://github.com/d-e-s-o/bpflint"

[package]
name = "bpflint"
version = "0.2.0"
authors.workspace = true
edition.workspace = true
license.workspace = true
repository.workspace = true
readme = "README.md"
documentation = "https://docs.rs/bpflint"
categories = [
  "accessibility",
  "command-line-utilities",
  "compilers",
  "development-tools",
  "parser-implementations",
]
keywords = ["bpf", "linter", "lint", "cli"]
description = """
Linting functionality for BPF C programs.
"""

[lib]
crate-type = ["cdylib", "rlib"]

[features]
# Enable development-style debug logging infrastructure for WASM
# contexts (currently has no meaning on other targets).
debug = []
# We misuse a feature here to actually prepare the WASM part of the
# project. Ideally we could use something along the lines of a
# post-build stage, but discussions surrounding that feature are still
# ongoing (https://github.com/rust-lang/cargo/issues/545).
deploy = ["dep:wasm-bindgen-cli-support"]

[build-dependencies]
anyhow = "1.0"
wasm-bindgen-cli-support = { version = "0.2", default-features = false, optional = true }

[dependencies]
anyhow = "1.0"
tracing = { version = "0.1", default-features = false, features = ["std"] }
<<<<<<< HEAD
tree-sitter = "0.23"
tree-sitter-bpf-c = { version = "0.2.2", git = "https://github.com/d-e-s-o/tree-sitter-bpf-c.git", rev = "45974fffdb59c93e71fd3dc3ed3e9ec62eb15dc5" }
=======
tree-sitter-bpf-c = "0.2.3"
>>>>>>> 60f25e04

[dev-dependencies]
bpflint = { path = ".", features = ["debug"] }
indoc = "2.0"
pretty_assertions = "1.4"

[lints]
workspace = true

[workspace.lints.rust]
deprecated-safe = "warn"
future-incompatible = "warn"
keyword-idents = "warn"
let-underscore = "warn"
missing-debug-implementations = "warn"
missing-docs = "warn"
trivial-numeric-casts = "warn"
unsafe-op-in-unsafe-fn = "warn"
unused = "warn"

[workspace.lints.clippy]
collapsible-else-if = "allow"
collapsible-if = "allow"
let-and-return = "allow"
let-unit-value = "allow"
module-inception = "allow"
type-complexity = "allow"
absolute-paths = "warn"
allow-attributes = "warn"
clone-on-ref-ptr = "warn"
dbg-macro = "warn"
derive-partial-eq-without-eq = "warn"
doc-markdown = "warn"
join-absolute-paths = "warn"
large-enum-variant = "warn"
redundant-closure-for-method-calls = "warn"
unchecked-duration-subtraction = "warn"
uninlined-format-args = "warn"
wildcard-imports = "warn"<|MERGE_RESOLUTION|>--- conflicted
+++ resolved
@@ -52,12 +52,8 @@
 [dependencies]
 anyhow = "1.0"
 tracing = { version = "0.1", default-features = false, features = ["std"] }
-<<<<<<< HEAD
 tree-sitter = "0.23"
-tree-sitter-bpf-c = { version = "0.2.2", git = "https://github.com/d-e-s-o/tree-sitter-bpf-c.git", rev = "45974fffdb59c93e71fd3dc3ed3e9ec62eb15dc5" }
-=======
-tree-sitter-bpf-c = "0.2.3"
->>>>>>> 60f25e04
+tree-sitter-bpf-c = { version = "0.2.3", git = "https://github.com/d-e-s-o/tree-sitter-bpf-c.git", rev = "41bf43d86a0443496cc09f9a912bdd27c40eb02a" }
 
 [dev-dependencies]
 bpflint = { path = ".", features = ["debug"] }
