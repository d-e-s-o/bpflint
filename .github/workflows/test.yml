--- conflicted
+++ resolved
@@ -32,18 +32,6 @@
         toolchain: ${{ matrix.rust }}
     - name: Build ${{ matrix.profile }}
       run: cargo build --profile=${{ matrix.profile }} --all-targets --workspace
-<<<<<<< HEAD
-=======
-  build-wasm32:
-    name: Build for wasm32
-    runs-on: ubuntu-latest
-    steps:
-    - uses: actions/checkout@v6
-    - uses: dtolnay/rust-toolchain@stable
-      with:
-        target: wasm32-unknown-unknown
-    - run: cargo build --target=wasm32-unknown-unknown
->>>>>>> 74c4b257
   test:
     name: Test
     runs-on: ubuntu-latest
